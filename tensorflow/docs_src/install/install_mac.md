--- conflicted
+++ resolved
@@ -109,7 +109,7 @@
      TensorFlow in the active Virtualenv is as follows:
 
      <pre> $ <b>pip3 install --upgrade \
-     https://storage.googleapis.com/tensorflow/mac/cpu/tensorflow-1.1.0-py2-none-any.whl</b></pre>
+     https://storage.googleapis.com/tensorflow/mac/cpu/tensorflow-1.1.0rc2-py2-none-any.whl</b></pre>
 
 If you encounter installation problems, see
 [Common Installation Problems](#CommonInstallationProblems).
@@ -230,7 +230,7 @@
      issue the following command:
 
      <pre> $ <b>sudo pip3 install --upgrade \
-     https://storage.googleapis.com/tensorflow/mac/cpu/tensorflow-1.1.0-py2-none-any.whl</b> </pre>
+     https://storage.googleapis.com/tensorflow/mac/cpu/tensorflow-1.1.0rc2-py2-none-any.whl</b> </pre>
 
      If the preceding command fails, see
      [Common installation problems](#CommonInstallationProblems).
@@ -339,7 +339,7 @@
      TensorFlow for Python 2.7:
 
      <pre> (tensorflow)$ <b>pip install --ignore-installed --upgrade \
-     https://storage.googleapis.com/tensorflow/mac/cpu/tensorflow-1.1.0-py2-none-any.whl</b></pre>
+     https://storage.googleapis.com/tensorflow/mac/cpu/tensorflow-1.1.0rc2-py2-none-any.whl</b></pre>
 
 
 <a name="ValidateYourInstallation"></a>
@@ -512,41 +512,17 @@
 
 
 <pre>
-https://storage.googleapis.com/tensorflow/mac/cpu/tensorflow-1.1.0-py2-none-any.whl
+https://storage.googleapis.com/tensorflow/mac/cpu/tensorflow-1.1.0rc2-py2-none-any.whl
 </pre>
 
-<<<<<<< HEAD
-GPU support:
+
+### Python 3.4, 3.5, or 3.6
+
 
 <pre>
-https://storage.googleapis.com/tensorflow/mac/gpu/tensorflow_gpu-1.1.0-py2-none-any.whl
+https://storage.googleapis.com/tensorflow/mac/cpu/tensorflow-1.1.0rc2-py3-none-any.whl
 </pre>
 
-Requires CUDA toolkit 8.0 and CuDNN v5. For other versions, see
-[Installing TensorFlow from Sources](install_sources.md).
-
-=======
->>>>>>> a25509ed
-
-### Python 3.4, 3.5, or 3.6
-
-
-<pre>
-https://storage.googleapis.com/tensorflow/mac/cpu/tensorflow-1.1.0-py3-none-any.whl
-</pre>
-
-<<<<<<< HEAD
-GPU support:
-
-<pre>
-https://storage.googleapis.com/tensorflow/mac/gpu/tensorflow_gpu-1.1.0-py3-none-any.whl
-</pre>
-
-Requires CUDA toolkit 8.0 and CuDNN v5. For other versions, see
-[Installing TensorFlow from Sources](install_sources.md).
-
-=======
->>>>>>> a25509ed
 
 
 <a name="Protobuf31"></a>
