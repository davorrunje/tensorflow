--- conflicted
+++ resolved
@@ -85,11 +85,7 @@
         maxval=math_ops.cast(num_data, dtypes.int64),
         seed=random_seed,
         dtype=dtypes.int64)
-<<<<<<< HEAD
-  indices = indices % math_ops.cast(num_data, dtypes.int64)
-=======
   indices %= math_ops.cast(num_data, dtypes.int64)
->>>>>>> 1a1bef74
   clusters_init = embedding_lookup(data, indices, partition_strategy='div')
   return clusters_init
 
